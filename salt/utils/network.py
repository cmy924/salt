# -*- coding: utf-8 -*-
'''
Define some generic socket functions for network modules
'''

# Import python libs
import socket
import subprocess
import re
import logging
import os
from string import ascii_letters, digits

# Attempt to import wmi
try:
    import wmi
    import salt.utils.winapi
except ImportError:
    pass

# Import salt libs
import salt.utils


log = logging.getLogger(__name__)


# pylint: disable=C0103


def sanitize_host(host):
    '''
    Sanitize host string.
    '''
    return ''.join([
        c for c in host[0:255] if c in (ascii_letters + digits + '.-')
    ])


def isportopen(host, port):
    '''
    Return status of a port

    CLI Example::

        salt '*' network.isportopen 127.0.0.1 22
    '''

    if not 1 <= int(port) <= 65535:
        return False

    sock = socket.socket(socket.AF_INET, socket.SOCK_STREAM)
    out = sock.connect_ex((sanitize_host(host), int(port)))

    return out


def host_to_ip(host):
    '''
    Returns the IP address of a given hostname

    CLI Example::

        salt '*' network.host_to_ip example.com
    '''
    try:
        ip = socket.gethostbyname(host)
    except Exception:
        ip = None
    return ip


def ip_to_host(ip):
    '''
    Returns the hostname of a given IP

    CLI Example::

        salt '*' network.ip_to_host 8.8.8.8
    '''
    try:
        hostname, aliaslist, ipaddrlist = socket.gethostbyaddr(ip)
    except Exception:
        hostname = None
    return hostname

# pylint: enable=C0103


def cidr_to_ipv4_netmask(cidr_bits):
    '''
    Returns an IPv4 netmask
    '''
    try:
        cidr_bits = int(cidr_bits)
        if not 1 <= cidr_bits <= 32:
            return ''
    except ValueError:
        return ''

    netmask = ''
    for idx in range(4):
        if idx:
            netmask += '.'
        if cidr_bits >= 8:
            netmask += '255'
            cidr_bits -= 8
        else:
            netmask += '{0:d}'.format(256 - (2 ** (8 - cidr_bits)))
            cidr_bits = 0
    return netmask


def _number_of_set_bits_to_ipv4_netmask(set_bits):  # pylint: disable=C0103
    '''
    Returns an IPv4 netmask from the integer representation of that mask.

    Ex. 0xffffff00 -> '255.255.255.0'
    '''
    return cidr_to_ipv4_netmask(_number_of_set_bits(set_bits))


# pylint: disable=C0103
def _number_of_set_bits(x):
    '''
    Returns the number of bits that are set in a 32bit int
    '''
    #Taken from http://stackoverflow.com/a/4912729. Many thanks!
    x -= (x >> 1) & 0x55555555
    x = ((x >> 2) & 0x33333333) + (x & 0x33333333)
    x = ((x >> 4) + x) & 0x0f0f0f0f
    x += x >> 8
    x += x >> 16
    return x & 0x0000003f

# pylint: enable=C0103


def _interfaces_ip(out):
    '''
    Uses ip to return a dictionary of interfaces with various information about
    each (up/down state, ip address, netmask, and hwaddr)
    '''
    ret = dict()

    def parse_network(value, cols):
        '''
        Return a tuple of ip, netmask, broadcast
        based on the current set of cols
        '''
        brd = None
        if '/' in value:  # we have a CIDR in this address
            ip, cidr = value.split('/')  # pylint: disable=C0103
        else:
            ip = value  # pylint: disable=C0103
            cidr = 32

        if type_ == 'inet':
            mask = cidr_to_ipv4_netmask(int(cidr))
            if 'brd' in cols:
                brd = cols[cols.index('brd') + 1]
        elif type_ == 'inet6':
            mask = cidr
        return (ip, mask, brd)

    groups = re.compile('\r?\n\\d').split(out)
    for group in groups:
        iface = None
        data = dict()

        for line in group.splitlines():
            if not ' ' in line:
                continue
<<<<<<< HEAD
            match = re.match(r'^\d*:\s+([\w.-]+)(?:@)?([\w.-]+)?:\s+<(.+)>', line)
=======
            match = re.match(r'^\d*:\s+([\w.\-]+)(?:@)?([\w.\-]+)?:\s+<(.+)>', line)
>>>>>>> ba2541d5
            if match:
                iface, parent, attrs = match.groups()
                if 'UP' in attrs.split(','):
                    data['up'] = True
                else:
                    data['up'] = False
                if parent:
                    data['parent'] = parent
                continue

            cols = line.split()
            if len(cols) >= 2:
                type_, value = tuple(cols[0:2])
                iflabel = cols[-1:][0]
                if type_ in ('inet', 'inet6'):
                    if 'secondary' not in cols:
                        ipaddr, netmask, broadcast = parse_network(value, cols)
                        if type_ == 'inet':
                            if 'inet' not in data:
                                data['inet'] = list()
                            addr_obj = dict()
                            addr_obj['address'] = ipaddr
                            addr_obj['netmask'] = netmask
                            addr_obj['broadcast'] = broadcast
                            addr_obj['label'] = iflabel
                            data['inet'].append(addr_obj)
                        elif type_ == 'inet6':
                            if 'inet6' not in data:
                                data['inet6'] = list()
                            addr_obj = dict()
                            addr_obj['address'] = ipaddr
                            addr_obj['prefixlen'] = netmask
                            data['inet6'].append(addr_obj)
                    else:
                        if 'secondary' not in data:
                            data['secondary'] = list()
                        ip_, mask, brd = parse_network(value, cols)
                        data['secondary'].append({
                            'type': type_,
                            'address': ip_,
                            'netmask': mask,
                            'broadcast': brd,
                            'label': iflabel,
                        })
                        del ip_, mask, brd
                elif type_.startswith('link'):
                    data['hwaddr'] = value
        if iface:
            ret[iface] = data
            del iface, data
    return ret


def _interfaces_ifconfig(out):
    '''
    Uses ifconfig to return a dictionary of interfaces with various information
    about each (up/down state, ip address, netmask, and hwaddr)
    '''
    ret = dict()

    piface = re.compile(r'^([^\s:]+)')
    pmac = re.compile('.*?(?:HWaddr|ether|address:|lladdr) ([0-9a-fA-F:]+)')
    pip = re.compile(r'.*?(?:inet addr:|inet )(.*?)\s')
    pip6 = re.compile('.*?(?:inet6 addr: (.*?)/|inet6 )([0-9a-fA-F:]+)')
    pmask = re.compile(r'.*?(?:Mask:|netmask )(?:((?:0x)?[0-9a-fA-F]{8})|([\d\.]+))')
    pmask6 = re.compile(r'.*?(?:inet6 addr: [0-9a-fA-F:]+/(\d+)|prefixlen (\d+)).*')
    pupdown = re.compile('UP')
    pbcast = re.compile(r'.*?(?:Bcast:|broadcast )([\d\.]+)')

    groups = re.compile('\r?\n(?=\\S)').split(out)
    for group in groups:
        data = dict()
        iface = ''
        updown = False
        for line in group.splitlines():
            miface = piface.match(line)
            mmac = pmac.match(line)
            mip = pip.match(line)
            mip6 = pip6.match(line)
            mupdown = pupdown.search(line)
            if miface:
                iface = miface.group(1)
            if mmac:
                data['hwaddr'] = mmac.group(1)
            if mip:
                if 'inet' not in data:
                    data['inet'] = list()
                addr_obj = dict()
                addr_obj['address'] = mip.group(1)
                mmask = pmask.match(line)
                if mmask:
                    if mmask.group(1):
                        mmask = _number_of_set_bits_to_ipv4_netmask(
                            int(mmask.group(1), 16))
                    else:
                        mmask = mmask.group(2)
                    addr_obj['netmask'] = mmask
                mbcast = pbcast.match(line)
                if mbcast:
                    addr_obj['broadcast'] = mbcast.group(1)
                data['inet'].append(addr_obj)
            if mupdown:
                updown = True
            if mip6:
                if 'inet6' not in data:
                    data['inet6'] = list()
                addr_obj = dict()
                addr_obj['address'] = mip6.group(1) or mip6.group(2)
                mmask6 = pmask6.match(line)
                if mmask6:
                    addr_obj['prefixlen'] = mmask6.group(1) or mmask6.group(2)
                data['inet6'].append(addr_obj)
        data['up'] = updown
        ret[iface] = data
        del data
    return ret


def linux_interfaces():
    '''
    Obtain interface information for *NIX/BSD variants
    '''
    ifaces = dict()
    ip_path = salt.utils.which('ip')
    ifconfig_path = None if ip_path else salt.utils.which('ifconfig')
    if ip_path:
        cmd1 = subprocess.Popen(
            '{0} link show'.format(ip_path),
            shell=True,
            close_fds=True,
            stdout=subprocess.PIPE,
            stderr=subprocess.STDOUT).communicate()[0]
        cmd2 = subprocess.Popen(
            '{0} addr show'.format(ip_path),
            shell=True,
            close_fds=True,
            stdout=subprocess.PIPE,
            stderr=subprocess.STDOUT).communicate()[0]
        ifaces = _interfaces_ip(cmd1 + '\n' + cmd2)
    elif ifconfig_path:
        cmd = subprocess.Popen(
            '{0} -a'.format(ifconfig_path),
            shell=True,
            stdout=subprocess.PIPE,
            stderr=subprocess.STDOUT).communicate()[0]
        ifaces = _interfaces_ifconfig(cmd)
    return ifaces


def _interfaces_ipconfig(out):
    '''
    Returns a dictionary of interfaces with various information about each
    (up/down state, ip address, netmask, and hwaddr)

    NOTE: This is not used by any function and may be able to be removed in the
    future.
    '''
    ifaces = dict()
    iface = None
    adapter_iface_regex = re.compile(r'adapter (\S.+):$')

    for line in out.splitlines():
        if not line:
            continue
        # TODO what does Windows call Infiniband and 10/40gige adapters
        if line.startswith('Ethernet'):
            iface = ifaces[adapter_iface_regex.search(line).group(1)]
            iface['up'] = True
            addr = None
            continue
        if iface:
            key, val = line.split(',', 1)
            key = key.strip(' .')
            val = val.strip()
            if addr and key == 'Subnet Mask':
                addr['netmask'] = val
            elif key in ('IP Address', 'IPv4 Address'):
                if 'inet' not in iface:
                    iface['inet'] = list()
                addr = {'address': val.rstrip('(Preferred)'),
                        'netmask': None,
                        'broadcast': None}  # TODO find the broadcast
                iface['inet'].append(addr)
            elif 'IPv6 Address' in key:
                if 'inet6' not in iface:
                    iface['inet'] = list()
                # XXX What is the prefixlen!?
                addr = {'address': val.rstrip('(Preferred)'),
                        'prefixlen': None}
                iface['inet6'].append(addr)
            elif key == 'Physical Address':
                iface['hwaddr'] = val
            elif key == 'Media State':
                # XXX seen used for tunnel adaptors
                # might be useful
                iface['up'] = (val != 'Media disconnected')


def win_interfaces():
    '''
    Obtain interface information for Windows systems
    '''
    with salt.utils.winapi.Com():
        c = wmi.WMI()
        ifaces = {}
        for iface in c.Win32_NetworkAdapterConfiguration(IPEnabled=1):
            ifaces[iface.Description] = dict()
            if iface.MACAddress:
                ifaces[iface.Description]['hwaddr'] = iface.MACAddress
            if iface.IPEnabled:
                ifaces[iface.Description]['up'] = True
                for ip in iface.IPAddress:
                    if '.' in ip:
                        if 'inet' not in ifaces[iface.Description]:
                            ifaces[iface.Description]['inet'] = []
                        item = {'address': ip,
                                'label': iface.Description}
                        if iface.DefaultIPGateway:
                            broadcast = next((i for i in iface.DefaultIPGateway if '.' in i), '')
                            if broadcast:
                                item['broadcast'] = broadcast
                        if iface.IPSubnet:
                            netmask = next((i for i in iface.IPSubnet if '.' in i), '')
                            if netmask:
                                item['netmask'] = netmask
                        ifaces[iface.Description]['inet'].append(item)
                    if ':' in ip:
                        if 'inet6' not in ifaces[iface.Description]:
                            ifaces[iface.Description]['inet6'] = []
                        item = {'address': ip}
                        if iface.DefaultIPGateway:
                            broadcast = next((i for i in iface.DefaultIPGateway if ':' in i), '')
                            if broadcast:
                                item['broadcast'] = broadcast
                        if iface.IPSubnet:
                            netmask = next((i for i in iface.IPSubnet if ':' in i), '')
                            if netmask:
                                item['netmask'] = netmask
                        ifaces[iface.Description]['inet6'].append(item)
            else:
                ifaces[iface.Description]['up'] = False
    return ifaces


def interfaces():
    '''
    Return a dictionary of information about all the interfaces on the minion
    '''
    if salt.utils.is_windows():
        return win_interfaces()
    else:
        return linux_interfaces()


def get_net_start(ipaddr, netmask):
    ipaddr_octets = ipaddr.split('.')
    netmask_octets = netmask.split('.')
    net_start_octets = [str(int(ipaddr_octets[x]) & int(netmask_octets[x]))
                        for x in range(0, 4)]
    return '.'.join(net_start_octets)


def get_net_size(mask):
    binary_str = ''
    for octet in mask.split('.'):
        binary_str += bin(int(octet))[2:].zfill(8)
    return len(binary_str.rstrip('0'))


def calculate_subnet(ipaddr, netmask):
    return '{0}/{1}'.format(get_net_start(ipaddr, netmask),
                            get_net_size(netmask))


def _ipv4_to_bits(ipaddr):
    '''
    Accepts an IPv4 dotted quad and returns a string representing its binary
    counterpart
    '''
    return ''.join([bin(int(x))[2:].rjust(8, '0') for x in ipaddr.split('.')])


def hw_addr(iface):
    '''
    Return the hardware address (a.k.a. MAC address) for a given interface
    '''
    return interfaces().get(iface, {}).get('hwaddr', '')


def subnets():
    '''
    Returns a list of subnets to which the host belongs
    '''
    ifaces = interfaces()
    subnetworks = []

    for ipv4_info in ifaces.values():
        for ipv4 in ipv4_info.get('inet', []):
            if ipv4['address'] == '127.0.0.1':
                continue
            network = calculate_subnet(ipv4['address'], ipv4['netmask'])
            subnetworks.append(network)
    return subnetworks


def in_subnet(cidr, addrs=None):
    '''
    Returns True if host is within specified subnet, otherwise False
    '''
    try:
        netstart, netsize = cidr.split('/')
        netsize = int(netsize)
    except Exception:
        log.error('Invalid CIDR \'{0}\''.format(cidr))
        return False

    netstart_bin = _ipv4_to_bits(netstart)

    if netsize < 32 and len(netstart_bin.rstrip('0')) > netsize:
        log.error('Invalid network starting IP \'{0}\' in CIDR '
                  '\'{1}\''.format(netstart, cidr))
        return False

    netstart_leftbits = netstart_bin[0:netsize]

    if addrs is None:
        addrs = ip_addrs()

    for ip_addr in addrs:
        if netsize == 32:
            if netstart == ip_addr:
                return True
        else:
            ip_leftbits = _ipv4_to_bits(ip_addr)[0:netsize]
            if netstart_leftbits == ip_leftbits:
                return True
    return False


def ip_addrs(interface=None, include_loopback=False):
    '''
    Returns a list of IPv4 addresses assigned to the host. 127.0.0.1 is
    ignored, unless 'include_loopback=True' is indicated. If 'interface' is
    provided, then only IP addresses from that interface will be returned.
    '''
    ret = set()
    ifaces = interfaces()
    if interface is None:
        target_ifaces = ifaces
    else:
        target_ifaces = dict([(k, v) for k, v in ifaces.iteritems()
                              if k == interface])
        if not target_ifaces:
            log.error('Interface {0} not found.'.format(interface))
    for ipv4_info in target_ifaces.values():
        for ipv4 in ipv4_info.get('inet', []):
            if include_loopback \
                    or (not include_loopback
                        and ipv4['address'] != '127.0.0.1'):
                ret.add(ipv4['address'])
        for secondary in ipv4_info.get('secondary', []):
            addr = secondary.get('address')
            if addr and secondary.get('type') == 'inet':
                if include_loopback \
                        or (not include_loopback
                            and addr != '127.0.0.1'):
                    ret.add(addr)
    return sorted(list(ret))


def ip_addrs6(interface=None, include_loopback=False):
    '''
    Returns a list of IPv6 addresses assigned to the host. ::1 is ignored,
    unless 'include_loopback=True' is indicated. If 'interface' is provided,
    then only IP addresses from that interface will be returned.
    '''
    ret = set()
    ifaces = interfaces()
    if interface is None:
        target_ifaces = ifaces
    else:
        target_ifaces = dict([(k, v) for k, v in ifaces.iteritems()
                              if k == interface])
        if not target_ifaces:
            log.error('Interface {0} not found.'.format(interface))
    for ipv6_info in target_ifaces.values():
        for ipv6 in ipv6_info.get('inet6', []):
            if include_loopback \
                    or (not include_loopback and ipv6['address'] != '::1'):
                ret.add(ipv6['address'])
        for secondary in ipv6_info.get('secondary', []):
            addr = secondary.get('address')
            if addr and secondary.get('type') == 'inet6':
                if include_loopback \
                        or (not include_loopback and addr != '::1'):
                    ret.add(addr)
    return sorted(list(ret))


def hex2ip(hex_ip, invert=False):
    '''
    Convert a hex string to an ip, if a failure occurs the original hex is
    returned
    '''
    try:
        hip = int(hex_ip, 16)
    except ValueError:
        return hex_ip
    if invert:
        return '{3}.{2}.{1}.{0}'.format(hip >> 24 & 255,
                                        hip >> 16 & 255,
                                        hip >> 8 & 255,
                                        hip & 255)
    return '{0}.{1}.{2}.{3}'.format(hip >> 24 & 255,
                                    hip >> 16 & 255,
                                    hip >> 8 & 255,
                                    hip & 255)


def active_tcp():
    '''
    Return a dict describing all active tcp connections as quickly as possible
    '''
    ret = {}
    if os.path.isfile('/proc/net/tcp'):
        with open('/proc/net/tcp', 'rb') as fp_:
            for line in fp_:
                if line.strip().startswith('sl'):
                    continue
                ret.update(_parse_tcp_line(line))
        return ret
    return ret


def local_port_tcp(port):
    '''
    Return a set of remote ip addrs attached to the specified local port
    '''
    ret = set()
    if os.path.isfile('/proc/net/tcp'):
        with open('/proc/net/tcp', 'rb') as fp_:
            for line in fp_:
                if line.strip().startswith('sl'):
                    continue
                iret = _parse_tcp_line(line)
                sl = iter(iret).next()
                if iret[sl]['local_port'] == port:
                    ret.add(iret[sl]['remote_addr'])
        return ret
    else:  # Fallback to use 'lsof' if /proc not available
        ret = remotes_on_local_tcp_port(port)
    return ret


def _parse_tcp_line(line):
    '''
    Parse a single line from the contents of /proc/net/tcp
    '''
    ret = {}
    comps = line.strip().split()
    sl = comps[0].rstrip(':')
    ret[sl] = {}
    l_addr, l_port = comps[1].split(':')
    r_addr, r_port = comps[2].split(':')
    ret[sl]['local_addr'] = hex2ip(l_addr, True)
    ret[sl]['local_port'] = int(l_port, 16)
    ret[sl]['remote_addr'] = hex2ip(r_addr, True)
    ret[sl]['remote_port'] = int(r_port, 16)
    return ret


def remotes_on_local_tcp_port(port):
    '''
    Returns set of ipv4 host addresses of remote established connections
    on local tcp port port.

    Parses output of shell 'lsof' to get connections

    $ sudo lsof -i4TCP:4505 -n
    COMMAND   PID USER   FD   TYPE             DEVICE SIZE/OFF NODE NAME
    Python   9971 root   35u  IPv4 0x18a8464a29ca329d      0t0  TCP *:4505 (LISTEN)
    Python   9971 root   37u  IPv4 0x18a8464a29b2b29d      0t0  TCP 127.0.0.1:4505->127.0.0.1:55703 (ESTABLISHED)
    Python  10152 root   22u  IPv4 0x18a8464a29c8cab5      0t0  TCP 127.0.0.1:55703->127.0.0.1:4505 (ESTABLISHED)

    '''
    port = int(port)
    remotes = set()

    try:
        data = subprocess.check_output(['lsof', '-i4TCP:{0:d}'.format(port), '-n'])
    except subprocess.CalledProcessError as ex:
        log.error('Failed "lsof" with returncode = {0}'.format(ex.returncode))
        raise

    lines = data.split('\n')
    for line in lines:
        chunks = line.split()
        if not chunks:
            continue
        # ['Python', '9971', 'root', '37u', 'IPv4', '0x18a8464a29b2b29d', '0t0',
        # 'TCP', '127.0.0.1:4505->127.0.0.1:55703', '(ESTABLISHED)']
        #print chunks
        if 'COMMAND' in chunks[0]:
            continue  # ignore header
        if 'ESTABLISHED' not in chunks[-1]:
            continue  # ignore if not ESTABLISHED
        # '127.0.0.1:4505->127.0.0.1:55703'
        local, remote = chunks[8].split('->')
        lhost, lport = local.split(':')
        if int(lport) != port:  # ignore if local port not port
            continue
        rhost, rport = remote.split(':')
        remotes.add(rhost)

    return remotes


class IPv4Address(object):
    '''
    A very minimal subset of the IPv4Address object in the ip_address module.
    '''

    def __init__(self, address_str):
        self.address_str = address_str
        octets = self.address_str.split('.')
        if len(octets) != 4:
            raise ValueError(
                'IPv4 addresses must be in dotted-quad form.'
            )
        try:
            self.dotted_quad = [int(octet) for octet in octets]
        except ValueError as err:
            raise ValueError(
                'IPv4 addresses must be in dotted-quad form. {0}'.format(err)
            )

    def __str__(self):
        return self.address_str

    def __repr__(self):
        return 'IPv4Address("{0}")'.format(str(self))

    def __cmp__(self, other):
        return cmp(self.dotted_quad, other.dotted_quad)

    @property
    def is_private(self):
        '''
        :return: Returns True if the address is a non-routable IPv4 address.
                 Otherwise False.
        '''
        if 10 == self.dotted_quad[0]:
            return True
        if 172 == self.dotted_quad[0]:
            return 16 <= self.dotted_quad[1] <= 31
        if 192 == self.dotted_quad[0]:
            return 168 == self.dotted_quad[1]
        return False

    @property
    def is_loopback(self):
        '''
        :return: True if the address is a loopback address. Otherwise False.
        '''
        return 127 == self.dotted_quad[0]<|MERGE_RESOLUTION|>--- conflicted
+++ resolved
@@ -171,11 +171,7 @@
         for line in group.splitlines():
             if not ' ' in line:
                 continue
-<<<<<<< HEAD
-            match = re.match(r'^\d*:\s+([\w.-]+)(?:@)?([\w.-]+)?:\s+<(.+)>', line)
-=======
             match = re.match(r'^\d*:\s+([\w.\-]+)(?:@)?([\w.\-]+)?:\s+<(.+)>', line)
->>>>>>> ba2541d5
             if match:
                 iface, parent, attrs = match.groups()
                 if 'UP' in attrs.split(','):
