# -*- coding: utf-8 -*-
'''
All salt configuration loading and defaults should be in this module
'''

# Import python libs
import glob
import os
import re
import socket
import logging
import urlparse
from copy import deepcopy

# import third party libs
import yaml
try:
    yaml.Loader = yaml.CLoader
    yaml.Dumper = yaml.CDumper
except Exception:
    pass

# Import salt libs
import salt.crypt
import salt.loader
import salt.utils
import salt.utils.network
import salt.pillar
import salt.syspaths

# Import salt cloud libs
import salt.cloud.exceptions

log = logging.getLogger(__name__)

_DFLT_LOG_DATEFMT = '%H:%M:%S'
_DFLT_LOG_DATEFMT_LOGFILE = '%Y-%m-%d %H:%M:%S'
_DFLT_LOG_FMT_CONSOLE = '[%(levelname)-8s] %(message)s'
_DFLT_LOG_FMT_LOGFILE = (
    '%(asctime)s,%(msecs)03.0f [%(name)-17s][%(levelname)-8s] %(message)s'
)

VALID_OPTS = {
    'master': str,
    'master_port': int,
    'master_finger': str,
    'user': str,
    'root_dir': str,
    'pki_dir': str,
    'id': str,
    'cachedir': str,
    'cache_jobs': bool,
    'conf_file': str,
    'sock_dir': str,
    'backup_mode': str,
    'renderer': str,
    'failhard': bool,
    'autoload_dynamic_modules': bool,
    'environment': str,
    'state_top': str,
    'startup_states': str,
    'sls_list': list,
    'top_file': str,
    'file_client': str,
    'file_roots': dict,
    'pillar_roots': dict,
    'hash_type': str,
    'external_nodes': str,
    'disable_modules': list,
    'disable_returners': list,
    'whitelist_modules': list,
    'module_dirs': list,
    'returner_dirs': list,
    'states_dirs': list,
    'render_dirs': list,
    'outputter_dirs': list,
    'providers': dict,
    'clean_dynamic_modules': bool,
    'open_mode': bool,
    'multiprocessing': bool,
    'mine_interval': int,
    'ipc_mode': str,
    'ipv6': bool,
    'file_buffer_size': int,
    'tcp_pub_port': int,
    'tcp_pull_port': int,
    'log_file': str,
    'log_level': bool,
    'log_level_logfile': bool,
    'log_datefmt': str,
    'log_datefmt_logfile': str,
    'log_fmt_console': str,
    'log_fmt_logfile': tuple,
    'log_granular_levels': dict,
    'test': bool,
    'cython_enable': bool,
    'state_verbose': bool,
    'state_output': str,
    'state_auto_order': bool,
    'state_events': bool,
    'acceptance_wait_time': float,
    'acceptance_wait_time_max': float,
    'loop_interval': float,
    'dns_check': bool,
    'verify_env': bool,
    'grains': dict,
    'permissive_pki_access': bool,
    'default_include': str,
    'update_url': bool,
    'update_restart_services': list,
    'retry_dns': float,
    'recon_max': float,
    'recon_default': float,
    'recon_randomize': float,
    'win_repo_cachefile': str,
    'pidfile': str,
    'range_server': str,
    'tcp_keepalive': bool,
    'tcp_keepalive_idle': float,
    'tcp_keepalive_cnt': float,
    'tcp_keepalive_intvl': float,
    'interface': str,
    'publish_port': int,
    'auth_mode': int,
    'worker_threads': int,
    'ret_port': int,
    'keep_jobs': int,
    'master_roots': dict,
    'gitfs_remotes': list,
    'gitfs_root': str,
    'gitfs_base': str,
    'hgfs_remotes': list,
    'hgfs_root': str,
    'hgfs_branch_method': str,
    'svnfs_remotes': list,
    'svnfs_root': str,
    'ext_pillar': list,
    'pillar_version': int,
    'pillar_opts': bool,
    'peer': dict,
    'syndic_master': str,
    'runner_dirs': list,
    'client_acl': dict,
    'client_acl_blacklist': dict,
    'external_auth': dict,
    'token_expire': int,
    'file_recv': bool,
    'file_ignore_regex': bool,
    'file_ignore_glob': bool,
    'fileserver_backend': list,
    'fileserver_followsymlinks': bool,
    'fileserver_ignoresymlinks': bool,
    'fileserver_limit_traversal': bool,
    'max_open_files': int,
    'auto_accept': bool,
    'master_tops': bool,
    'order_masters': bool,
    'job_cache': bool,
    'ext_job_cache': str,
    'master_ext_job_cache': str,
    'minion_data_cache': bool,
    'publish_session': int,
    'reactor': list,
    'serial': str,
    'search': str,
    'search_index_interval': int,
    'nodegroups': dict,
    'key_logfile': str,
    'win_repo': str,
    'win_repo_mastercachefile': str,
    'win_gitrepos': list,
    'modules_max_memory': int,
    'grains_refresh_every': int,
    'enable_lspci': bool,
    'syndic_wait': int,
    'jinja_lstrip_blocks': bool,
    'jinja_trim_blocks': bool,
    'minion_id_caching': bool,
    'sign_pub_messages': bool,
    'keysize': int,
    'salt_transport': str,
}

# default configurations
DEFAULT_MINION_OPTS = {
    'master': 'salt',
    'master_port': '4506',
    'master_finger': '',
    'user': 'root',
    'root_dir': salt.syspaths.ROOT_DIR,
    'pki_dir': os.path.join(salt.syspaths.CONFIG_DIR, 'pki', 'minion'),
    'id': None,
    'cachedir': os.path.join(salt.syspaths.CACHE_DIR, 'minion'),
    'cache_jobs': False,
    'conf_file': os.path.join(salt.syspaths.CONFIG_DIR, 'minion'),
    'sock_dir': os.path.join(salt.syspaths.SOCK_DIR, 'minion'),
    'backup_mode': '',
    'renderer': 'yaml_jinja',
    'failhard': False,
    'autoload_dynamic_modules': True,
    'environment': None,
    'state_top': 'top.sls',
    'startup_states': '',
    'sls_list': [],
    'top_file': '',
    'file_client': 'remote',
    'file_roots': {
        'base': [salt.syspaths.BASE_FILE_ROOTS_DIR],
    },
    'fileserver_limit_traversal': False,
    'pillar_roots': {
        'base': [salt.syspaths.BASE_PILLAR_ROOTS_DIR],
    },
    'hash_type': 'md5',
    'external_nodes': '',
    'disable_modules': [],
    'disable_returners': [],
    'whitelist_modules': [],
    'module_dirs': [],
    'returner_dirs': [],
    'states_dirs': [],
    'render_dirs': [],
    'outputter_dirs': [],
    'providers': {},
    'clean_dynamic_modules': True,
    'open_mode': False,
    'multiprocessing': True,
    'mine_interval': 60,
    'ipc_mode': 'ipc',
    'ipv6': False,
    'file_buffer_size': 262144,
    'tcp_pub_port': 4510,
    'tcp_pull_port': 4511,
    'log_file': os.path.join(salt.syspaths.LOGS_DIR, 'minion'),
    'log_level': None,
    'log_level_logfile': None,
    'log_datefmt': _DFLT_LOG_DATEFMT,
    'log_datefmt_logfile': _DFLT_LOG_DATEFMT_LOGFILE,
    'log_fmt_console': _DFLT_LOG_FMT_CONSOLE,
    'log_fmt_logfile': _DFLT_LOG_FMT_LOGFILE,
    'log_granular_levels': {},
    'test': False,
    'ext_job_cache': '',
    'cython_enable': False,
    'state_verbose': True,
    'state_output': 'full',
    'state_auto_order': True,
    'state_events': True,
    'acceptance_wait_time': 10,
    'acceptance_wait_time_max': 0,
    'loop_interval': 1,
    'dns_check': True,
    'verify_env': True,
    'grains': {},
    'permissive_pki_access': False,
    'default_include': 'minion.d/*.conf',
    'update_url': False,
    'update_restart_services': [],
    'retry_dns': 30,
    'recon_max': 5000,
    'recon_default': 100,
    'recon_randomize': False,
    'win_repo_cachefile': 'salt://win/repo/winrepo.p',
    'pidfile': os.path.join(salt.syspaths.PIDFILE_DIR, 'salt-minion.pid'),
    'range_server': 'range:80',
    'tcp_keepalive': True,
    'tcp_keepalive_idle': 300,
    'tcp_keepalive_cnt': -1,
    'tcp_keepalive_intvl': -1,
    'modules_max_memory': -1,
    'grains_refresh_every': 0,
    'minion_id_caching': True,
    'keysize': 4096,
    'salt_transport': 'zeromq',
}

DEFAULT_MASTER_OPTS = {
    'interface': '0.0.0.0',
    'publish_port': '4505',
    'pub_hwm': 1000,
    'auth_mode': 1,
    'user': 'root',
    'worker_threads': 5,
    'sock_dir': os.path.join(salt.syspaths.SOCK_DIR, 'master'),
    'ret_port': '4506',
    'timeout': 5,
    'keep_jobs': 24,
    'root_dir': salt.syspaths.ROOT_DIR,
    'pki_dir': os.path.join(salt.syspaths.CONFIG_DIR, 'pki', 'master'),
    'cachedir': os.path.join(salt.syspaths.CACHE_DIR, 'master'),
    'file_roots': {
        'base': [salt.syspaths.BASE_FILE_ROOTS_DIR],
    },
    'master_roots': {
        'base': [salt.syspaths.BASE_MASTER_ROOTS_DIR],
    },
    'pillar_roots': {
        'base': [salt.syspaths.BASE_PILLAR_ROOTS_DIR],
    },
    'gitfs_remotes': [],
    'gitfs_root': '',
    'gitfs_base': 'master',
    'hgfs_remotes': [],
    'hgfs_root': '',
    'hgfs_branch_method': 'branches',
    'svnfs_remotes': [],
    'svnfs_root': '',
    'ext_pillar': [],
    'pillar_version': 2,
    'pillar_opts': True,
    'peer': {},
    'syndic_master': '',
    'runner_dirs': [],
    'outputter_dirs': [],
    'client_acl': {},
    'client_acl_blacklist': {},
    'external_auth': {},
    'token_expire': 43200,
    'file_recv': False,
    'file_buffer_size': 1048576,
    'file_ignore_regex': None,
    'file_ignore_glob': None,
    'fileserver_backend': ['roots'],
    'fileserver_followsymlinks': True,
    'fileserver_ignoresymlinks': False,
    'fileserver_limit_traversal': False,
    'max_open_files': 100000,
    'hash_type': 'md5',
    'conf_file': os.path.join(salt.syspaths.CONFIG_DIR, 'master'),
    'open_mode': False,
    'auto_accept': False,
    'renderer': 'yaml_jinja',
    'failhard': False,
    'state_top': 'top.sls',
    'master_tops': {},
    'external_nodes': '',
    'order_masters': False,
    'job_cache': True,
    'ext_job_cache': '',
    'master_ext_job_cache': '',
    'minion_data_cache': True,
    'enforce_mine_cache': False,
    'ipv6': False,
    'log_file': os.path.join(salt.syspaths.LOGS_DIR, 'master'),
    'log_level': None,
    'log_level_logfile': None,
    'log_datefmt': _DFLT_LOG_DATEFMT,
    'log_datefmt_logfile': _DFLT_LOG_DATEFMT_LOGFILE,
    'log_fmt_console': _DFLT_LOG_FMT_CONSOLE,
    'log_fmt_logfile': _DFLT_LOG_FMT_LOGFILE,
    'log_granular_levels': {},
    'pidfile': os.path.join(salt.syspaths.PIDFILE_DIR, 'salt-master.pid'),
    'publish_session': 86400,
    'cluster_masters': [],
    'cluster_mode': 'paranoid',
    'range_server': 'range:80',
    'reactor': [],
    'serial': 'msgpack',
    'state_verbose': True,
    'state_output': 'full',
    'state_auto_order': True,
    'state_events': True,
    'search': '',
    'search_index_interval': 3600,
    'loop_interval': 60,
    'nodegroups': {},
    'cython_enable': False,
    'enable_gpu_grains': False,
    # XXX: Remove 'key_logfile' support in 0.18.0
    'key_logfile': os.path.join(salt.syspaths.LOGS_DIR, 'key'),
    'verify_env': True,
    'permissive_pki_access': False,
    'default_include': 'master.d/*.conf',
    'win_repo': os.path.join(salt.syspaths.BASE_FILE_ROOTS_DIR, 'win', 'repo'),
    'win_repo_mastercachefile': os.path.join(salt.syspaths.BASE_FILE_ROOTS_DIR,
                                             'win', 'repo', 'winrepo.p'),
    'win_gitrepos': ['https://github.com/saltstack/salt-winrepo.git'],
    'syndic_wait': 1,
    'jinja_lstrip_blocks': False,
    'jinja_trim_blocks': False,
    'sign_pub_messages': False,
    'keysize': 4096,
    'salt_transport': 'zeromq',
}

# ----- Salt Cloud Configuration Defaults ----------------------------------->
CLOUD_CONFIG_DEFAULTS = {
    'verify_env': True,
    'default_include': 'cloud.conf.d/*.conf',
    # Global defaults
    'ssh_auth': '',
    'keysize': 4096,
    'os': '',
    'script': 'bootstrap-salt',
    'start_action': None,
    'enable_hard_maps': False,
    'delete_sshkeys': False,
    # Custom deploy scripts
    'deploy_scripts_search_path': 'cloud.deploy.d',
    # Logging defaults
    'log_file': os.path.join(salt.syspaths.LOGS_DIR, 'cloud'),
    'log_level': None,
    'log_level_logfile': None,
    'log_datefmt': _DFLT_LOG_DATEFMT,
    'log_datefmt_logfile': _DFLT_LOG_DATEFMT_LOGFILE,
    'log_fmt_console': _DFLT_LOG_FMT_CONSOLE,
    'log_fmt_logfile': _DFLT_LOG_FMT_LOGFILE,
    'log_granular_levels': {},
}

VM_CONFIG_DEFAULTS = {
    'default_include': 'cloud.profiles.d/*.conf',
}

PROVIDER_CONFIG_DEFAULTS = {
    'default_include': 'cloud.providers.d/*.conf',
}
# <---- Salt Cloud Configuration Defaults ------------------------------------


def _validate_file_roots(opts):
    '''
    If the file_roots option has a key that is None then we will error out,
    just replace it with an empty list
    '''
    if not isinstance(opts['file_roots'], dict):
        log.warning('The file_roots parameter is not properly formatted,'
                    ' using defaults')
        return {'base': [salt.syspaths.BASE_FILE_ROOTS_DIR]}
    for saltenv, dirs in list(opts['file_roots'].items()):
        if not isinstance(dirs, list) and not isinstance(dirs, tuple):
            opts['file_roots'][saltenv] = []
    return opts['file_roots']


def _validate_opts(opts):
    '''
    Check that all of the types of values passed into the config are
    of the right types
    '''
    errors = []
    err = ('Key {0} with value {1} has an invalid type of {2}, a {3} is '
           'required for this value')
    for key, val in opts.items():
        if key in VALID_OPTS:
            if isinstance(VALID_OPTS[key](), list):
                if isinstance(val, VALID_OPTS[key]):
                    continue
                else:
                    errors.append(err.format(key, val, type(val), 'list'))
            if isinstance(VALID_OPTS[key](), dict):
                if isinstance(val, VALID_OPTS[key]):
                    continue
                else:
                    errors.append(err.format(key, val, type(val), 'dict'))
            else:
                try:
                    VALID_OPTS[key](val)
                except ValueError:
                    errors.append(
                        err.format(key, val, type(val), VALID_OPTS[key])
                    )
                except TypeError:
                    errors.append(
                        err.format(key, val, type(val), VALID_OPTS[key])
                    )

    for error in errors:
        log.warning(error)
    if errors:
        return False
    return True


def _append_domain(opts):
    '''
    Append a domain to the existing id if it doesn't already exist
    '''
    # Domain already exists
    if opts['id'].endswith(opts['append_domain']):
        return opts['id']
    # Trailing dot should mean an FQDN that is terminated, leave it alone.
    if opts['id'].endswith('.'):
        return opts['id']
    return '{0[id]}.{0[append_domain]}'.format(opts)


def _read_conf_file(path):
    log.debug('Reading configuration from {0}'.format(path))
    with salt.utils.fopen(path, 'r') as conf_file:
        try:
            conf_opts = yaml.safe_load(conf_file.read()) or {}
        except yaml.YAMLError as err:
            log.error(
                'Error parsing configuration file: {0} - {1}'.format(path, err)
            )
            conf_opts = {}
        # only interpret documents as a valid conf, not things like strings,
        # which might have been caused by invalid yaml syntax
        if not isinstance(conf_opts, dict):
            log.error(
                'Error parsing configuration file: {0} - conf should be a '
                'document, not {1}.'.format(path, type(conf_opts))
            )
            conf_opts = {}
        # allow using numeric ids: convert int to string
        if 'id' in conf_opts:
            conf_opts['id'] = str(conf_opts['id'])
        for key, value in conf_opts.copy().iteritems():
            if isinstance(value, unicode):
                # We do not want unicode settings
                conf_opts[key] = value.encode('utf-8')
        return conf_opts


def load_config(path, env_var, default_path=None):
    '''
    Returns configuration dict from parsing either the file described by
    ``path`` or the environment variable described by ``env_var`` as YAML.
    '''
    if path is None:
        # When the passed path is None, we just want the configuration
        # defaults, not actually loading the whole configuration.
        return {}

    if default_path is None:
        # This is most likely not being used from salt, ie, could be salt-cloud
        # or salt-api which have not yet migrated to the new default_path
        # argument. Let's issue a warning message that the environ vars won't
        # work.
        import inspect
        previous_frame = inspect.getframeinfo(inspect.currentframe().f_back)
        log.warning(
            'The function \'{0}()\' defined in {1!r} is not yet using the '
            'new \'default_path\' argument to `salt.config.load_config()`. '
            'As such, the {2!r} environment variable will be ignored'.format(
                previous_frame.function, previous_frame.filename, env_var
            )
        )
        # In this case, maintain old behaviour
        default_path = DEFAULT_MASTER_OPTS['conf_file']

    # Default to the environment variable path, if it exists
    env_path = os.environ.get(env_var, path)
    if not env_path or not os.path.isfile(env_path):
        env_path = path
    # If non-default path from `-c`, use that over the env variable
    if path != default_path:
        env_path = path

    path = env_path

    # If the configuration file is missing, attempt to copy the template,
    # after removing the first header line.
    if not os.path.isfile(path):
        template = '{0}.template'.format(path)
        if os.path.isfile(template):
            log.debug('Writing {0} based on {1}'.format(path, template))
            with salt.utils.fopen(path, 'w') as out:
                with salt.utils.fopen(template, 'r') as ifile:
                    ifile.readline()  # skip first line
                    out.write(ifile.read())

    if os.path.isfile(path):
        opts = _read_conf_file(path)
        opts['conf_file'] = path
        return opts

    log.debug('Missing configuration file: {0}'.format(path))
    return {}


def include_config(include, orig_path, verbose):
    '''
    Parses extra configuration file(s) specified in an include list in the
    main config file.
    '''
    # Protect against empty option

    if not include:
        return {}

    if orig_path is None:
        # When the passed path is None, we just want the configuration
        # defaults, not actually loading the whole configuration.
        return {}

    if isinstance(include, str):
        include = [include]

    configuration = {}
    for path in include:
        # Allow for includes like ~/foo
        path = os.path.expanduser(path)
        if not os.path.isabs(path):
            path = os.path.join(os.path.dirname(orig_path), path)

        # Catch situation where user typos path in configuration; also warns
        # for empty include directory (which might be by design)
        if len(glob.glob(path)) == 0:
            if verbose:
                log.warn(
                    'Warning parsing configuration file: "include" path/glob '
                    '{0!r} matches no files'.format(path)
                )

        for fn_ in sorted(glob.glob(path)):
            log.debug('Including configuration from {0!r}'.format(fn_))
            configuration.update(_read_conf_file(fn_))
    return configuration


def prepend_root_dir(opts, path_options):
    '''
    Prepends the options that represent filesystem paths with value of the
    'root_dir' option.
    '''
    root_dir = os.path.abspath(opts['root_dir'])
    for path_option in path_options:
        if path_option in opts:
            if opts[path_option].startswith(opts['root_dir']):
                opts[path_option] = opts[path_option][len(opts['root_dir']):]
            opts[path_option] = salt.utils.path_join(
                root_dir,
                opts[path_option]
            )


def minion_config(path,
                  env_var='SALT_MINION_CONFIG',
                  defaults=None,
                  check_dns=None,
                  minion_id=False):
    '''
    Reads in the minion configuration file and sets up special options
    '''
    if check_dns is not None:
        # All use of the `check_dns` arg was removed in `598d715`. The keyword
        # argument was then removed in `9d893e4` and `**kwargs` was then added
        # in `5d60f77` in order not to break backwards compatibility.
        #
        # Showing a deprecation for 0.17.0 and 0.18.0 should be enough for any
        # api calls to be updated in order to stop it's use.
        salt.utils.warn_until(
            'Helium',
            'The functionality behind the \'check_dns\' keyword argument is '
            'no longer required, as such, it became unnecessary and is now '
            'deprecated. \'check_dns\' will be removed in Salt {version}.'
        )
    if defaults is None:
        defaults = DEFAULT_MINION_OPTS

    if not os.environ.get(env_var, None):
        # No valid setting was given using the configuration variable.
        # Lets see is SALT_CONFIG_DIR is of any use
        salt_config_dir = os.environ.get('SALT_CONFIG_DIR', None)
        if salt_config_dir:
            env_config_file_path = os.path.join(salt_config_dir, 'minion')
            if salt_config_dir and os.path.isfile(env_config_file_path):
                # We can get a configuration file using SALT_CONFIG_DIR, let's
                # update the environment with this information
                os.environ[env_var] = env_config_file_path

    overrides = load_config(path, env_var, DEFAULT_MINION_OPTS['conf_file'])
    default_include = overrides.get('default_include',
                                    defaults['default_include'])
    include = overrides.get('include', [])

    overrides.update(include_config(default_include, path, verbose=False))
    overrides.update(include_config(include, path, verbose=True))

    opts = apply_minion_config(overrides, defaults, minion_id=minion_id)
    _validate_opts(opts)
    return opts


def syndic_config(master_config_path,
                  minion_config_path,
                  master_env_var='SALT_MASTER_CONFIG',
                  minion_env_var='SALT_MINION_CONFIG',
                  minion_defaults=None,
                  master_defaults=None):

    if minion_defaults is None:
        minion_defaults = DEFAULT_MINION_OPTS

    if master_defaults is None:
        master_defaults = DEFAULT_MASTER_OPTS

    opts = {}
    master_opts = master_config(
        master_config_path, master_env_var, master_defaults
    )
    minion_opts = minion_config(
        minion_config_path, minion_env_var, minion_defaults
    )
    opts['_minion_conf_file'] = master_opts['conf_file']
    opts['_master_conf_file'] = minion_opts['conf_file']
    opts.update(master_opts)
    opts.update(minion_opts)
    syndic_opts = {
        'root_dir': opts.get('root_dir', salt.syspaths.ROOT_DIR),
        'pidfile': opts.get('syndic_pidfile', 'salt-syndic.pid'),
        'log_file': opts.get('syndic_log_file', 'salt-syndic.log'),
        'id': minion_opts['id'],
        'pki_dir': minion_opts['pki_dir'],
        'master': opts['syndic_master'],
        'master_port': int(
            opts.get(
                # The user has explicitly defined the syndic master port
                'syndic_master_port',
                opts.get(
                    # No syndic_master_port, grab master_port from opts
                    'master_port',
                    # No master_opts, grab from the provided minion defaults
                    minion_defaults.get(
                        'master_port',
                        # Not on the provided minion defaults, load from the
                        # static minion defaults
                        DEFAULT_MINION_OPTS['master_port']
                    )
                )
            )
        ),
        'user': opts.get('syndic_user', opts['user']),
        'sock_dir': os.path.join(
            opts['cachedir'], opts.get('syndic_sock_dir', opts['sock_dir'])
        ),
    }
    opts.update(syndic_opts)
    # Prepend root_dir to other paths
    prepend_root_dirs = [
        'pki_dir', 'cachedir', 'pidfile', 'sock_dir', 'extension_modules',
        'autosign_file', 'autoreject_file', 'token_dir'
    ]
    for config_key in ('log_file', 'key_logfile'):
        if urlparse.urlparse(opts.get(config_key, '')).scheme == '':
            prepend_root_dirs.append(config_key)
    prepend_root_dir(opts, prepend_root_dirs)
    return opts


# ----- Salt Cloud Configuration Functions ---------------------------------->
def cloud_config(path, env_var='SALT_CLOUD_CONFIG', defaults=None,
                 master_config_path=None, master_config=None,
                 providers_config_path=None, providers_config=None,
                 vm_config_path=None, vm_config=None,
                 profiles_config_path=None, profiles_config=None):
    '''
    Read in the salt cloud config and return the dict
    '''
    if vm_config and profiles_config:
        # This is a bad API usage
        raise RuntimeError(
            '`vm_config` and `profiles_config` are mutually exclusive and '
            '`vm_config` is being deprecated in favor of `profiles_config`.'
        )
    elif vm_config:
        salt.utils.warn_until(
            'Helium',
            'The support for `vm_config` has been deprecated and will be '
            'removed in Salt Helium. Please use `profiles_config`.'
        )
        profiles_config = vm_config
        vm_config = None
    if vm_config_path and profiles_config_path:
        # This is a bad API usage
        raise RuntimeError(
            '`vm_config_path` and `profiles_config_path` are mutually '
            'exclusive and `vm_config_path` is being deprecated in favor of '
            '`profiles_config_path`'
        )
    elif vm_config_path:
        salt.utils.warn_until(
            'Helium',
            'The support for `vm_config_path` has been deprecated and will be '
            'removed in Salt Helium. Please use `profiles_config_path`.'
        )
        profiles_config_path = vm_config_path
        vm_config_path = None

    # Load the cloud configuration
    overrides = salt.config.load_config(
        path,
        env_var,
        os.path.join(salt.syspaths.CONFIG_DIR, 'cloud')
    )

    if 'vm_config' in overrides and 'profiles_config' in overrides:
        raise salt.cloud.exceptions.SaltCloudConfigError(
            '`vm_config` and `profiles_config` are mutually exclusive and '
            '`vm_config` is being deprecated in favor of `profiles_config`.'
        )
    elif 'vm_config' in overrides:
        salt.utils.warn_until(
            'Helium',
            'The support for `vm_config` has been deprecated and will be '
            'removed in Salt Helium. Please use `profiles_config`.'
            'Please update the could configuration file(s).'

        )
        overrides['profiles_config'] = overrides.pop('vm_config')

    if path:
        config_dir = os.path.dirname(path)
    else:
        config_dir = salt.syspaths.CONFIG_DIR

    if defaults is None:
        defaults = CLOUD_CONFIG_DEFAULTS

    # Load cloud configuration from any default or provided includes
    default_include = overrides.get(
        'default_include', defaults['default_include']
    )
    overrides.update(
        salt.config.include_config(default_include, path, verbose=False)
    )
    include = overrides.get('include', [])
    overrides.update(
        salt.config.include_config(include, path, verbose=True)
    )

    # The includes have been evaluated, let's see if master, providers and
    # profiles configuration settings have been included and if not, set the
    # default value
    if 'master_config' in overrides and master_config_path is None:
        # The configuration setting is being specified in the main cloud
        # configuration file
        master_config_path = overrides['master_config']
    elif 'master_config' not in overrides and not master_config \
                                                and not master_config_path:
        # The configuration setting is not being provided in the main cloud
        # configuration file, and
        master_config_path = os.path.join(config_dir, 'master')

    if 'providers_config' in overrides and providers_config_path is None:
        # The configuration setting is being specified in the main cloud
        # configuration file
        providers_config_path = overrides['providers_config']
    elif 'providers_config' not in overrides and not providers_config \
                                                and not providers_config_path:
        providers_config_path = os.path.join(config_dir, 'cloud.providers')

    if 'profiles_config' in overrides and profiles_config_path is None:
        # The configuration setting is being specified in the main cloud
        # configuration file
        profiles_config_path = overrides['profiles_config']
    elif 'profiles_config' not in overrides and not profiles_config \
            and not profiles_config_path:
        profiles_config_path = os.path.join(config_dir, 'cloud.profiles')

    # Prepare the deploy scripts search path
    deploy_scripts_search_path = overrides.get(
        'deploy_scripts_search_path',
        defaults.get('deploy_scripts_search_path', 'cloud.deploy.d')
    )
    if isinstance(deploy_scripts_search_path, basestring):
        deploy_scripts_search_path = [deploy_scripts_search_path]

    # Check the provided deploy scripts search path removing any non existing
    # entries.
    for idx, entry in enumerate(deploy_scripts_search_path[:]):
        if not os.path.isabs(entry):
            # Let's try if adding the provided path's directory name turns the
            # entry into a proper directory
            entry = os.path.join(os.path.dirname(path), entry)

        if os.path.isdir(entry):
            # Path exists, let's update the entry(it's path might have been
            # made absolute)
            deploy_scripts_search_path[idx] = entry
            continue

        # It's not a directory? Remove it from the search path
        deploy_scripts_search_path.pop(idx)

    # Add the built-in scripts directory to the search path(last resort)
    deploy_scripts_search_path.append(
        os.path.abspath(
            os.path.join(
                os.path.dirname(__file__),
                'cloud',
                'deploy'
            )
        )
    )

    # Let's make the search path a tuple and add it to the overrides.
    overrides.update(
        deploy_scripts_search_path=tuple(deploy_scripts_search_path)
    )

    # Grab data from the 4 sources
    # 1st - Master config
    if master_config_path is not None and master_config is not None:
        raise salt.cloud.exceptions.SaltCloudConfigError(
            'Only pass `master_config` or `master_config_path`, not both.'
        )
    elif master_config_path is None and master_config is None:
        master_config = salt.config.master_config(
            overrides.get(
                # use the value from the cloud config file
                'master_config',
                # if not found, use the default path
                os.path.join(salt.syspaths.CONFIG_DIR, 'master')
            )
        )
    elif master_config_path is not None and master_config is None:
        master_config = salt.config.master_config(master_config_path)

    # 2nd - salt-cloud configuration which was loaded before so we could
    # extract the master configuration file if needed.

    # Override master configuration with the salt cloud(current overrides)
    master_config.update(overrides)
    # We now set the overridden master_config as the overrides
    overrides = master_config

    if providers_config_path is not None and providers_config is not None:
        raise salt.cloud.exceptions.SaltCloudConfigError(
            'Only pass `providers_config` or `providers_config_path`, '
            'not both.'
        )
    elif providers_config_path is None and providers_config is None:
        providers_config_path = overrides.get(
            # use the value from the cloud config file
            'providers_config',
            # if not found, use the default path
            os.path.join(salt.syspaths.CONFIG_DIR, 'cloud.providers')
        )

    if profiles_config_path is not None and profiles_config is not None:
        raise salt.cloud.exceptions.SaltCloudConfigError(
            'Only pass `profiles_config` or `profiles_config_path`, not both.'
        )
    elif profiles_config_path is None and profiles_config is None:
        profiles_config_path = overrides.get(
            # use the value from the cloud config file
            'profiles_config',
            # if not found, use the default path
            os.path.join(salt.syspaths.CONFIG_DIR, 'cloud.profiles')
        )

    # Apply the salt-cloud configuration
    opts = apply_cloud_config(overrides, defaults)

    # 3rd - Include Cloud Providers
    if 'providers' in opts:
        if providers_config is not None:
            raise salt.cloud.exceptions.SaltCloudConfigError(
                'Do not mix the old cloud providers configuration with '
                'the passing a pre-configured providers configuration '
                'dictionary.'
            )

        if providers_config_path is not None:
            providers_confd = os.path.join(
                os.path.dirname(providers_config_path),
                'cloud.providers.d', '*'
            )

            if (os.path.isfile(providers_config_path) or
                    glob.glob(providers_confd)):
                raise salt.cloud.exceptions.SaltCloudConfigError(
                    'Do not mix the old cloud providers configuration with '
                    'the new one. The providers configuration should now go '
                    'in the file `{0}` or a separate `*.conf` file within '
                    '`cloud.providers.d/` which is relative to `{0}`.'.format(
                        os.path.join(salt.syspaths.CONFIG_DIR, 'cloud.providers')
                    )
                )
        # No exception was raised? It's the old configuration alone
        providers_config = opts['providers']

    elif providers_config_path is not None:
        # Load from configuration file, even if that files does not exist since
        # it will be populated with defaults.
        providers_config = cloud_providers_config(providers_config_path)

    # Let's assign back the computed providers configuration
    opts['providers'] = providers_config

    # 4th - Include VM profiles config
    if profiles_config is None:
        # Load profiles configuration from the provided file
        profiles_config = vm_profiles_config(profiles_config_path,
                                             providers_config)
    opts['profiles'] = profiles_config

    # Return the final options
    return opts


def apply_cloud_config(overrides, defaults=None):
    if defaults is None:
        defaults = CLOUD_CONFIG_DEFAULTS

    config = defaults.copy()
    if overrides:
        config.update(overrides)

    # If the user defined providers in salt cloud's main configuration file, we
    # need to take care for proper and expected format.
    if 'providers' in config:
        # Keep a copy of the defined providers
        providers = config['providers'].copy()
        # Reset the providers dictionary
        config['providers'] = {}
        # Populate the providers dictionary
        for alias, details in providers.items():
            if isinstance(details, list):
                for detail in details:
                    if 'provider' not in detail:
                        raise salt.cloud.exceptions.SaltCloudConfigError(
                            'The cloud provider alias {0!r} has an entry '
                            'missing the required setting \'provider\''.format(
                                alias
                            )
                        )

                    driver = detail['provider']
                    if ':' in driver:
                        # Weird, but...
                        alias, driver = driver.split(':')

                    if alias not in config['providers']:
                        config['providers'][alias] = {}

                    detail['provider'] = '{0}:{1}'.format(alias, driver)
                    config['providers'][alias][driver] = detail
            elif isinstance(details, dict):
                if 'provider' not in details:
                    raise salt.cloud.exceptions.SaltCloudConfigError(
                        'The cloud provider alias {0!r} has an entry '
                        'missing the required setting \'provider\''.format(
                            alias
                        )
                    )
                driver = details['provider']
                if ':' in driver:
                    # Weird, but...
                    alias, driver = driver.split(':')
                if alias not in config['providers']:
                    config['providers'][alias] = {}

                details['provider'] = '{0}:{1}'.format(alias, driver)
                config['providers'][alias][driver] = details

    # Migrate old configuration
    config = old_to_new(config)

    return config


def old_to_new(opts):
    providers = (
        'AWS',
        'CLOUDSTACK',
        'DIGITAL_OCEAN',
        'EC2',
        'GOGRID',
        'IBMSCE',
        'JOYENT',
        'LINODE',
        'OPENSTACK',
        'PARALLELS'
        'RACKSPACE',
        'SALTIFY'
    )

    for provider in providers:

        provider_config = {}
        for opt in opts.keys():
            if not opt.startswith(provider):
                continue
            value = opts.pop(opt)
            name = opt.split('.', 1)[1]
            provider_config[name] = value

        lprovider = provider.lower()
        if provider_config:
            provider_config['provider'] = lprovider
            opts.setdefault('providers', {})
            # provider alias
            opts['providers'][lprovider] = {}
            # provider alias, provider driver
            opts['providers'][lprovider][lprovider] = provider_config
    return opts


def vm_profiles_config(path,
                       providers,
                       env_var='SALT_CLOUDVM_CONFIG',
                       defaults=None):
    '''
    Read in the salt cloud VM config file
    '''
    if defaults is None:
        defaults = VM_CONFIG_DEFAULTS

    overrides = salt.config.load_config(
        path, env_var, os.path.join(salt.syspaths.CONFIG_DIR, 'cloud.profiles')
    )

    default_include = overrides.get(
        'default_include', defaults['default_include']
    )
    include = overrides.get('include', [])

    overrides.update(
        salt.config.include_config(default_include, path, verbose=False)
    )
    overrides.update(
        salt.config.include_config(include, path, verbose=True)
    )
    return apply_vm_profiles_config(providers, overrides, defaults)


def apply_vm_profiles_config(providers, overrides, defaults=None):
    if defaults is None:
        defaults = VM_CONFIG_DEFAULTS

    config = defaults.copy()
    if overrides:
        config.update(overrides)

    vms = {}

    for key, val in config.items():
        if key in ('conf_file', 'include', 'default_include'):
            continue
        if not isinstance(val, dict):
            raise salt.cloud.exceptions.SaltCloudConfigError(
                'The VM profiles configuration found in {0[conf_file]!r} is '
                'not in the proper format'.format(config)
            )
        val['profile'] = key
        vms[key] = val

    # Is any VM profile extending data!?
    for profile, details in vms.copy().items():
        if 'extends' not in details:
            if ':' in details['provider']:
                alias, driver = details['provider'].split(':')
                if alias not in providers or driver not in providers[alias]:
                    log.warning(
                        'The profile {0!r} is defining {1[provider]!r} as the '
                        'provider. Since there\'s no valid configuration for '
                        'that provider, the profile will be removed from the '
                        'available listing'.format(profile, details)
                    )
                    vms.pop(profile)
                    continue

                if 'profiles' not in providers[alias][driver]:
                    providers[alias][driver]['profiles'] = {}
                providers[alias][driver]['profiles'][profile] = details

            if details['provider'] not in providers:
                log.warning(
                    'The profile {0!r} is defining {1[provider]!r} as the '
                    'provider. Since there\'s no valid configuration for '
                    'that provider, the profile will be removed from the '
                    'available listing'.format(profile, details)
                )
                vms.pop(profile)
                continue

            driver = providers[details['provider']].keys()[0]
            providers[details['provider']][driver].setdefault(
                'profiles', {}).update({profile: details})
            details['provider'] = '{0[provider]}:{1}'.format(details, driver)
            vms[profile] = details

            continue

        extends = details.pop('extends')
        if extends not in vms:
            log.error(
                'The {0!r} profile is trying to extend data from {1!r} '
                'though {1!r} is not defined in the salt profiles loaded '
                'data. Not extending and removing from listing!'.format(
                    profile, extends
                )
            )
            vms.pop(profile)
            continue

        extended = vms.get(extends).copy()
        extended.pop('profile')
        extended.update(details)

        if ':' not in extended['provider']:
            if extended['provider'] not in providers:
                log.warning(
                    'The profile {0!r} is defining {1[provider]!r} as the '
                    'provider. Since there\'s no valid configuration for '
                    'that provider, the profile will be removed from the '
                    'available listing'.format(profile, extended)
                )
                vms.pop(profile)
                continue

            driver = providers[extended['provider']].keys()[0]
            providers[extended['provider']][driver].setdefault(
                'profiles', {}).update({profile: extended})

            extended['provider'] = '{0[provider]}:{1}'.format(extended, driver)
        else:
            alias, driver = extended['provider'].split(':')
            if alias not in providers or driver not in providers[alias]:
                log.warning(
                    'The profile {0!r} is defining {1[provider]!r} as the '
                    'provider. Since there\'s no valid configuration for '
                    'that provider, the profile will be removed from the '
                    'available listing'.format(profile, extended)
                )
                vms.pop(profile)
                continue

            providers[alias][driver].setdefault('profiles', {}).update(
                {profile: extended}
            )

        # Update the profile's entry with the extended data
        vms[profile] = extended

    return vms


def cloud_providers_config(path,
                           env_var='SALT_CLOUD_PROVIDERS_CONFIG',
                           defaults=None):
    '''
    Read in the salt cloud providers configuration file
    '''
    if defaults is None:
        defaults = PROVIDER_CONFIG_DEFAULTS

    overrides = salt.config.load_config(
        path, env_var, os.path.join(salt.syspaths.CONFIG_DIR, 'cloud.providers')
    )

    default_include = overrides.get(
        'default_include', defaults['default_include']
    )
    include = overrides.get('include', [])

    overrides.update(
        salt.config.include_config(default_include, path, verbose=False)
    )
    overrides.update(
        salt.config.include_config(include, path, verbose=True)
    )
    return apply_cloud_providers_config(overrides, defaults)


def apply_cloud_providers_config(overrides, defaults=None):
    '''
    Apply the loaded cloud providers configuration.
    '''
    if defaults is None:
        defaults = PROVIDER_CONFIG_DEFAULTS

    config = defaults.copy()
    if overrides:
        config.update(overrides)

    # Is the user still using the old format in the new configuration file?!
    for name, settings in config.copy().items():
        if '.' in name:
            log.warn(
                'Please switch to the new providers configuration syntax'
            )

            # Let's help out and migrate the data
            config = old_to_new(config)

            # old_to_new will migrate the old data into the 'providers' key of
            # the config dictionary. Let's map it correctly
            for prov_name, prov_settings in config.pop('providers').items():
                config[prov_name] = prov_settings
            break

    providers = {}
    for key, val in config.items():
        if key in ('conf_file', 'include', 'default_include'):
            continue

        if not isinstance(val, (list, tuple)):
            val = [val]
        else:
            # Need to check for duplicate cloud provider entries per "alias" or
            # we won't be able to properly reference it.
            handled_providers = set()
            for details in val:
                if 'provider' not in details:
                    if 'extends' not in details:
                        log.error(
                            'Please check your cloud providers configuration. '
                            'There\'s no \'provider\' nor \'extends\' '
                            'definition. So it\'s pretty useless.'
                        )
                    continue
                if details['provider'] in handled_providers:
                    log.error(
                        'You can only have one entry per cloud provider. For '
                        'example, if you have a cloud provider configuration '
                        'section named, \'production\', you can only have a '
                        'single entry for EC2, Joyent, Openstack, and so '
                        'forth.'
                    )
                    raise salt.cloud.exceptions.SaltCloudConfigError(
                        'The cloud provider alias {0!r} has multiple entries '
                        'for the {1[provider]!r} driver.'.format(key, details)
                    )
                handled_providers.add(details['provider'])

        for entry in val:
            if 'provider' not in entry:
                entry['provider'] = '-only-extendable-'

            if key not in providers:
                providers[key] = {}

            provider = entry['provider']
            if provider in providers[key] and provider == '-only-extendable-':
                raise salt.cloud.exceptions.SaltCloudConfigError(
                    'There\'s multiple entries under {0!r} which do not set '
                    'a provider setting. This is most likely just a holder '
                    'for data to be extended from, however, there can be '
                    'only one entry which does not define it\'s \'provider\' '
                    'setting.'.format(key)
                )
            elif provider not in providers[key]:
                providers[key][provider] = entry

    # Is any provider extending data!?
    while True:
        keep_looping = False
        for provider_alias, entries in providers.copy().items():

            for driver, details in entries.iteritems():
                # Set a holder for the defined profiles
                providers[provider_alias][driver]['profiles'] = {}

                if 'extends' not in details:
                    continue

                extends = details.pop('extends')

                if ':' in extends:
                    alias, provider = extends.split(':')
                    if alias not in providers:
                        raise salt.cloud.exceptions.SaltCloudConfigError(
                            'The {0!r} cloud provider entry in {1!r} is '
                            'trying to extend data from {2!r} though {2!r} '
                            'is not defined in the salt cloud providers '
                            'loaded data.'.format(
                                details['provider'],
                                provider_alias,
                                alias
                            )
                        )

                    if provider not in providers.get(alias):
                        raise salt.cloud.exceptions.SaltCloudConfigError(
                            'The {0!r} cloud provider entry in {1!r} is '
                            'trying to extend data from \'{2}:{3}\' though '
                            '{3!r} is not defined in {1!r}'.format(
                                details['provider'],
                                provider_alias,
                                alias,
                                provider
                            )
                        )
                    details['extends'] = '{0}:{1}'.format(alias, provider)
                elif providers.get(extends) and len(providers[extends]) > 1:
                    raise salt.cloud.exceptions.SaltCloudConfigError(
                        'The {0!r} cloud provider entry in {1!r} is trying '
                        'to extend from {2!r} which has multiple entries '
                        'and no provider is being specified. Not '
                        'extending!'.format(
                            details['provider'], provider_alias, extends
                        )
                    )
                elif extends not in providers:
                    raise salt.cloud.exceptions.SaltCloudConfigError(
                        'The {0!r} cloud provider entry in {1!r} is trying '
                        'to extend data from {2!r} though {2!r} is not '
                        'defined in the salt cloud providers loaded '
                        'data.'.format(
                            details['provider'], provider_alias, extends
                        )
                    )
                else:
                    provider = providers.get(extends)
                    if driver in providers.get(extends):
                        details['extends'] = '{0}:{1}'.format(extends, driver)
                    elif '-only-extendable-' in providers.get(extends):
                        details['extends'] = '{0}:{1}'.format(
                            extends, '-only-extendable-'
                        )
                    else:
                        # We're still not aware of what we're trying to extend
                        # from. Let's try on next iteration
                        details['extends'] = extends
                        keep_looping = True
        if not keep_looping:
            break

    while True:
        # Merge provided extends
        keep_looping = False
        for alias, entries in providers.copy().items():
            for driver, details in entries.iteritems():

                if 'extends' not in details:
                    # Extends resolved or non existing, continue!
                    continue

                if 'extends' in details['extends']:
                    # Since there's a nested extends, resolve this one in the
                    # next iteration
                    keep_looping = True
                    continue

                # Let's get a reference to what we're supposed to extend
                extends = details.pop('extends')
                # Split the setting in (alias, driver)
                ext_alias, ext_driver = extends.split(':')
                # Grab a copy of what should be extended
                extended = providers.get(ext_alias).get(ext_driver).copy()
                # Merge the data to extend with the details
                extended.update(details)
                # Update the providers dictionary with the merged data
                providers[alias][driver] = extended

        if not keep_looping:
            break

    # Now clean up any providers entry that was just used to be a data tree to
    # extend from
    for provider_alias, entries in providers.copy().items():
        for driver, details in entries.copy().iteritems():
            if driver != '-only-extendable-':
                continue

            log.info(
                'There\'s at least one cloud driver details under the {0!r} '
                'cloud provider alias which does not have the required '
                '\'provider\' setting. Was probably just used as a holder '
                'for additional data. Removing it from the available '
                'providers listing'.format(
                    provider_alias
                )
            )
            providers[provider_alias].pop(driver)

        if not providers[provider_alias]:
            providers.pop(provider_alias)

    return providers


def get_cloud_config_value(name, vm_, opts, default=None, search_global=True):
    '''
    Search and return a setting in a known order:

        1. In the virtual machine's configuration
        2. In the virtual machine's profile configuration
        3. In the virtual machine's provider configuration
        4. In the salt cloud configuration if global searching is enabled
        5. Return the provided default
    '''

    # As a last resort, return the default
    value = default

    if search_global is True and opts.get(name, None) is not None:
        # The setting name exists in the cloud(global) configuration
        value = deepcopy(opts[name])

    if vm_ and name:
        # Let's get the value from the profile, if present
        if 'profile' in vm_ and vm_['profile'] is not None:
            if name in opts['profiles'][vm_['profile']]:
                if isinstance(value, dict):
                    value.update(opts['profiles'][vm_['profile']][name].copy())
                else:
                    value = deepcopy(opts['profiles'][vm_['profile']][name])

        # Let's get the value from the provider, if present
        if ':' in vm_['provider']:
            # The provider is defined as <provider-alias>:<provider-name>
            alias, driver = vm_['provider'].split(':')
            if alias in opts['providers'] and \
                    driver in opts['providers'][alias]:
                details = opts['providers'][alias][driver]
                if name in details:
                    if isinstance(value, dict):
                        value.update(details[name].copy())
                    else:
                        value = deepcopy(details[name])
        elif len(opts['providers'].get(vm_['provider'], ())) > 1:
            # The provider is NOT defined as <provider-alias>:<provider-name>
            # and there's more than one entry under the alias.
            # WARN the user!!!!
            log.error(
                'The {0!r} cloud provider definition has more than one '
                'entry. Your VM configuration should be specifying the '
                'provider as \'provider: {0}:<provider-engine>\'. Since '
                'it\'s not, we\'re returning the first definition which '
                'might not be what you intended.'.format(
                    vm_['provider']
                )
            )

        if vm_['provider'] in opts['providers']:
            # There's only one driver defined for this provider. This is safe.
            alias_defs = opts['providers'].get(vm_['provider'])
            provider_driver_defs = alias_defs[alias_defs.keys()[0]]
            if name in provider_driver_defs:
                # The setting name exists in the VM's provider configuration.
                # Return it!
                if isinstance(value, dict):
                    value.update(provider_driver_defs[name].copy())
                else:
                    value = deepcopy(provider_driver_defs[name])

    if name and vm_ and name in vm_:
        # The setting name exists in VM configuration.
        if isinstance(value, dict):
            value.update(vm_[name].copy())
        else:
            value = deepcopy(vm_[name])

    return value


def is_provider_configured(opts, provider, required_keys=()):
    '''
    Check and return the first matching and fully configured cloud provider
    configuration.
    '''
    if ':' in provider:
        alias, driver = provider.split(':')
        if alias not in opts['providers']:
            return False
        if driver not in opts['providers'][alias]:
            return False
        for key in required_keys:
            if opts['providers'][alias][driver].get(key, None) is None:
                # There's at least one require configuration key which is not
                # set.
                log.warn(
                    'The required {0!r} configuration setting is missing on '
                    'the {1!r} driver(under the {2!r} alias)'.format(
                        key, provider, alias
                    )
                )
                return False
        # If we reached this far, there's a properly configured provider,
        # return it!
        return opts['providers'][alias][driver]

    for alias, drivers in opts['providers'].iteritems():
        for driver, provider_details in drivers.iteritems():
            if driver != provider:
                continue

            # If we reached this far, we have a matching provider, let's see if
            # all required configuration keys are present and not None
            skip_provider = False
            for key in required_keys:
                if provider_details.get(key, None) is None:
                    # This provider does not include all necessary keys,
                    # continue to next one
                    log.warn(
                        'The required {0!r} configuration setting is missing '
                        'on the {1!r} driver(under the {2!r} alias)'.format(
                            key, provider, alias
                        )
                    )
                    skip_provider = True
                    break

            if skip_provider:
                continue

            # If we reached this far, the provider included all required keys
            return provider_details

    # If we reached this point, the provider is not configured.
    return False
# <---- Salt Cloud Configuration Functions -----------------------------------


def _cache_id(minion_id, cache_file):
    '''
    Helper function, writes minion id to a cache file.
    '''
    try:
        with salt.utils.fopen(cache_file, 'w') as idf:
            idf.write(minion_id)
    except (IOError, OSError) as exc:
        log.error('Could not cache minion ID: {0}'.format(exc))


def get_id(root_dir=None, minion_id=False, cache=True):
    '''
    Guess the id of the minion.

    - If CONFIG_DIR/minion_id exists, use the cached minion ID from that file
    - If socket.getfqdn() returns us something other than localhost, use it
    - Check /etc/hostname for a value other than localhost
    - Check /etc/hosts for something that isn't localhost that maps to 127.*
    - Look for a routeable / public IP
    - A private IP is better than a loopback IP
    - localhost may be better than killing the minion

    Any non-ip id will be cached for later use in ``CONFIG_DIR/minion_id``

    Returns two values: the detected ID, and a boolean value noting whether or
    not an IP address is being used for the ID.
    '''
    if root_dir is None:
        root_dir = salt.syspaths.ROOT_DIR

    config_dir = salt.syspaths.CONFIG_DIR
    if config_dir.startswith(salt.syspaths.ROOT_DIR):
        config_dir = config_dir.split(salt.syspaths.ROOT_DIR, 1)[-1]

    # Check for cached minion ID
    id_cache = os.path.join(root_dir,
                            config_dir.lstrip('\\'),
                            'minion_id')

    if cache:
        try:
            with salt.utils.fopen(id_cache) as idf:
                name = idf.read().strip()
            if name:
                log.info('Using cached minion ID: {0}'.format(name))
                return name, False
        except (IOError, OSError):
            pass

    log.debug('Guessing ID. The id can be explicitly in set {0}'
              .format(os.path.join(salt.syspaths.CONFIG_DIR, 'minion')))

    # Check socket.getfqdn()
    fqdn = socket.getfqdn()
    if fqdn != 'localhost':
        log.info('Found minion id from getfqdn(): {0}'.format(fqdn))
        if minion_id and cache:
            _cache_id(fqdn, id_cache)
        return fqdn, False

    # Check /etc/hostname
    try:
        with salt.utils.fopen('/etc/hostname') as hfl:
            name = hfl.read().strip()
        if re.search(r'\s', name):
            log.warning('Whitespace character detected in /etc/hostname. '
                        'This file should not contain any whitespace.')
        else:
            if name != 'localhost':
                if minion_id and cache:
                    _cache_id(name, id_cache)
                return name, False
    except (IOError, OSError):
        pass

    # Can /etc/hosts help us?
    try:
        with salt.utils.fopen('/etc/hosts') as hfl:
            for line in hfl:
                names = line.split()
                ip_ = names.pop(0)
                if ip_.startswith('127.'):
                    for name in names:
                        if name != 'localhost':
                            log.info('Found minion id in hosts file: {0}'
                                     .format(name))
                            if minion_id and cache:
                                _cache_id(name, id_cache)
                            return name, False
    except (IOError, OSError):
        pass

    # Can Windows 'hosts' file help?
    try:
        windir = os.getenv('WINDIR')
        with salt.utils.fopen(windir + r'\system32\drivers\etc\hosts') as hfl:
            for line in hfl:
                # skip commented or blank lines
                if line[0] == '#' or len(line) <= 1:
                    continue
                # process lines looking for '127.' in first column
                try:
                    entry = line.split()
                    if entry[0].startswith('127.'):
                        for name in entry[1:]:  # try each name in the row
                            if name != 'localhost':
                                log.info('Found minion id in hosts file: {0}'
                                         .format(name))
                                if minion_id and cache:
                                    _cache_id(name, id_cache)
                                return name, False
                except IndexError:
                    pass  # could not split line (malformed entry?)
    except (IOError, OSError):
        pass

    # What IP addresses do we have?
    ip_addresses = [salt.utils.network.IPv4Address(addr) for addr
                    in salt.utils.network.ip_addrs(include_loopback=True)
                    if not addr.startswith('127.')]

    for addr in ip_addresses:
        if not addr.is_private:
            log.info('Using public ip address for id: {0}'.format(addr))
            return str(addr), True

    if ip_addresses:
        addr = ip_addresses.pop(0)
        log.info('Using private ip address for id: {0}'.format(addr))
        return str(addr), True

    log.error('No id found, falling back to localhost')
    return 'localhost', False


def apply_minion_config(overrides=None,
                        defaults=None,
                        check_dns=None,
                        minion_id=False):
    '''
    Returns minion configurations dict.
    '''
    if check_dns is not None:
        # All use of the `check_dns` arg was removed in `598d715`. The keyword
        # argument was then removed in `9d893e4` and `**kwargs` was then added
        # in `5d60f77` in order not to break backwards compatibility.
        #
        # Showing a deprecation for 0.17.0 and 0.18.0 should be enough for any
        # api calls to be updated in order to stop it's use.
        salt.utils.warn_until(
            'Helium',
            'The functionality behind the \'check_dns\' keyword argument is '
            'no longer required, as such, it became unnecessary and is now '
            'deprecated. \'check_dns\' will be removed in Salt {version}.'
        )

    if defaults is None:
        defaults = DEFAULT_MINION_OPTS

    opts = defaults.copy()
    if overrides:
        opts.update(overrides)

    if len(opts['sock_dir']) > len(opts['cachedir']) + 10:
        opts['sock_dir'] = os.path.join(opts['cachedir'], '.salt-unix')

    # No ID provided. Will getfqdn save us?
    using_ip_for_id = False
    if opts['id'] is None:
        opts['id'], using_ip_for_id = get_id(
                opts['root_dir'],
                minion_id=minion_id,
                cache=opts.get('minion_id_caching', True))

    # it does not make sense to append a domain to an IP based id
    if not using_ip_for_id and 'append_domain' in opts:
        opts['id'] = _append_domain(opts)

    # Enabling open mode requires that the value be set to True, and
    # nothing else!
    opts['open_mode'] = opts['open_mode'] is True

    # set up the extension_modules location from the cachedir
    opts['extension_modules'] = (
        opts.get('extension_modules') or
        os.path.join(opts['cachedir'], 'extmods')
    )

    # Prepend root_dir to other paths
    prepend_root_dirs = [
        'pki_dir', 'cachedir', 'sock_dir', 'extension_modules', 'pidfile',
    ]

    # These can be set to syslog, so, not actual paths on the system
    for config_key in ('log_file', 'key_logfile'):
        if urlparse.urlparse(opts.get(config_key, '')).scheme == '':
            prepend_root_dirs.append(config_key)

    prepend_root_dir(opts, prepend_root_dirs)
    if '__mine_interval' not in opts.get('schedule', {}):
        if not 'schedule' in opts:
            opts['schedule'] = {}
        opts['schedule'].update({
            '__mine_interval':
            {
                'function': 'mine.update',
                'minutes': opts['mine_interval'],
                'jid_include': True,
                'maxrunning': 2
            }
        })
    return opts


def master_config(path, env_var='SALT_MASTER_CONFIG', defaults=None):
    '''
    Reads in the master configuration file and sets up default options
    '''
    if defaults is None:
        defaults = DEFAULT_MASTER_OPTS

    if not os.environ.get(env_var, None):
        # No valid setting was given using the configuration variable.
        # Lets see is SALT_CONFIG_DIR is of any use
        salt_config_dir = os.environ.get('SALT_CONFIG_DIR', None)
        if salt_config_dir:
            env_config_file_path = os.path.join(salt_config_dir, 'master')
            if salt_config_dir and os.path.isfile(env_config_file_path):
                # We can get a configuration file using SALT_CONFIG_DIR, let's
                # update the environment with this information
                os.environ[env_var] = env_config_file_path

    overrides = load_config(path, env_var, DEFAULT_MASTER_OPTS['conf_file'])
    default_include = overrides.get('default_include',
                                    defaults['default_include'])
    include = overrides.get('include', [])

    overrides.update(include_config(default_include, path, verbose=False))
    overrides.update(include_config(include, path, verbose=True))
    opts = apply_master_config(overrides, defaults)
    _validate_opts(opts)
    # If 'nodegroups:' is uncommented in the master config file, and there are
    # no nodegroups defined, opts['nodegroups'] will be None. Fix this by
    # reverting this value to the default, as if 'nodegroups:' was commented
    # out or not present.
    if opts.get('nodegroups') is None:
        opts['nodegroups'] = DEFAULT_MASTER_OPTS.get('nodegroups', {})
    return opts


def apply_master_config(overrides=None, defaults=None):
    '''
    Returns master configurations dict.
    '''
    if defaults is None:
        defaults = DEFAULT_MASTER_OPTS

    opts = defaults.copy()
    if overrides:
        opts.update(overrides)

    if len(opts['sock_dir']) > len(opts['cachedir']) + 10:
        opts['sock_dir'] = os.path.join(opts['cachedir'], '.salt-unix')

    opts['aes'] = salt.crypt.Crypticle.generate_key_string()

    opts['extension_modules'] = (
        opts.get('extension_modules') or
        os.path.join(opts['cachedir'], 'extmods')
    )
    opts['token_dir'] = os.path.join(opts['cachedir'], 'tokens')

    # Prepend root_dir to other paths
    prepend_root_dirs = [
        'pki_dir', 'cachedir', 'pidfile', 'sock_dir', 'extension_modules',
        'autosign_file', 'autoreject_file', 'token_dir'
    ]

    # These can be set to syslog, so, not actual paths on the system
    for config_key in ('log_file', 'key_logfile'):
        log_setting = opts.get(config_key, '')
        if log_setting is None:
            continue

        if urlparse.urlparse(log_setting).scheme == '':
            prepend_root_dirs.append(config_key)

    prepend_root_dir(opts, prepend_root_dirs)

    # Enabling open mode requires that the value be set to True, and
    # nothing else!
    opts['open_mode'] = opts['open_mode'] is True
    opts['auto_accept'] = opts['auto_accept'] is True
    opts['file_roots'] = _validate_file_roots(opts)

    if opts['file_ignore_regex']:
        # If file_ignore_regex was given, make sure it's wrapped in a list.
        # Only keep valid regex entries for improved performance later on.
        if isinstance(opts['file_ignore_regex'], str):
            ignore_regex = [opts['file_ignore_regex']]
        elif isinstance(opts['file_ignore_regex'], list):
            ignore_regex = opts['file_ignore_regex']

        opts['file_ignore_regex'] = []
        for regex in ignore_regex:
            try:
                # Can't store compiled regex itself in opts (breaks
                # serialization)
                re.compile(regex)
                opts['file_ignore_regex'].append(regex)
            except Exception:
                log.warning(
                    'Unable to parse file_ignore_regex. Skipping: {0}'.format(
                        regex
                    )
                )

    if opts['file_ignore_glob']:
        # If file_ignore_glob was given, make sure it's wrapped in a list.
        if isinstance(opts['file_ignore_glob'], str):
            opts['file_ignore_glob'] = [opts['file_ignore_glob']]

    # Let's make sure `worker_threads` does not drop bellow 3 which has proven
    # to make `salt.modules.publish` not work under the test-suite.
    if opts['worker_threads'] < 3 and opts.get('peer', None):
        log.warning(
            'The \'worker_threads\' setting on {0!r} cannot be lower than 3. '
            'Resetting it to the default value of 3.'.format(
                opts['conf_file']
            )
        )
        opts['worker_threads'] = 3
    return opts


def client_config(path, env_var='SALT_CLIENT_CONFIG', defaults=None):
    '''
    Load in the configuration data needed for the LocalClient. This function
    searches for client specific configurations and adds them to the data from
    the master configuration.
    '''
    if defaults is None:
        defaults = DEFAULT_MASTER_OPTS

    # Get the token file path from the provided defaults. If not found, specify
    # our own, sane, default
    opts = {
        'token_file': defaults.get(
            'token_file',
            os.path.expanduser('~/.salt_token')
        )
    }
    # Update options with the master configuration, either from the provided
    # path, salt's defaults or provided defaults
    opts.update(
        master_config(path, defaults=defaults)
    )
    # Update with the users salt dot file or with the environment variable
    opts.update(
        load_config(
            os.path.expanduser('~/.salt'),
            env_var,
            os.path.expanduser('~/.salt')
        )
    )
    # Make sure we have a proper and absolute path to the token file
    if 'token_file' in opts:
        opts['token_file'] = os.path.abspath(
            os.path.expanduser(
                opts['token_file']
            )
        )
    # If the token file exists, read and store the contained token
    if os.path.isfile(opts['token_file']):
        with salt.utils.fopen(opts['token_file']) as fp_:
            opts['token'] = fp_.read().strip()
<<<<<<< HEAD
    # On some platforms, like OpenBSD, 0.0.0.0 won't catch a master running on localhost
    if opts['interface'] == '0.0.0.0':
        opts['interface'] = '127.0.0.1'
=======

    # Make sure the master_uri is set
    if 'master_uri' not in opts:
        opts['master_uri'] = 'tcp://{ip}:{port}'.format(ip=opts['interface'],
                                                        port=opts['ret_port'])
>>>>>>> edc29e02
    # Return the client options
    _validate_opts(opts)
    return opts<|MERGE_RESOLUTION|>--- conflicted
+++ resolved
@@ -1975,17 +1975,14 @@
     if os.path.isfile(opts['token_file']):
         with salt.utils.fopen(opts['token_file']) as fp_:
             opts['token'] = fp_.read().strip()
-<<<<<<< HEAD
     # On some platforms, like OpenBSD, 0.0.0.0 won't catch a master running on localhost
     if opts['interface'] == '0.0.0.0':
         opts['interface'] = '127.0.0.1'
-=======
 
     # Make sure the master_uri is set
     if 'master_uri' not in opts:
         opts['master_uri'] = 'tcp://{ip}:{port}'.format(ip=opts['interface'],
                                                         port=opts['ret_port'])
->>>>>>> edc29e02
     # Return the client options
     _validate_opts(opts)
     return opts